--- conflicted
+++ resolved
@@ -7,17 +7,13 @@
 use crate::address::VirtAddr;
 use crate::sev::vmsa::VMPL_MAX;
 
-<<<<<<< HEAD
-#[derive(Copy, Clone, Debug)]
-=======
 pub const VMPCK_SIZE: usize = 32;
 
 extern "C" {
     pub static mut SECRETS_PAGE: SecretsPage;
 }
 
-#[derive(Copy, Clone)]
->>>>>>> fffd8265
+#[derive(Copy, Clone, Debug)]
 #[repr(C, packed)]
 pub struct SecretsPage {
     pub version: u32,
