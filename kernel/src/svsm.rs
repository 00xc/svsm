// SPDX-License-Identifier: MIT OR Apache-2.0
//
// Copyright (c) 2022-2023 SUSE LLC
//
// Author: Joerg Roedel <jroedel@suse.de>

#![cfg_attr(not(test), no_std)]
#![cfg_attr(not(test), no_main)]

use svsm::cpu::shadow_stack::{determine_cet_support, is_cet_ss_supported};
use svsm::enable_shadow_stacks;
use svsm::fw_meta::{print_fw_meta, validate_fw_memory, SevFWMetaData};

use bootlib::kernel_launch::KernelLaunchInfo;
use core::arch::global_asm;
use core::panic::PanicInfo;
use core::slice;
use cpuarch::snp_cpuid::SnpCpuidTable;
use svsm::address::{PhysAddr, VirtAddr};
use svsm::config::SvsmConfig;
use svsm::console::install_console_logger;
use svsm::cpu::control_regs::{cr0_init, cr4_init};
use svsm::cpu::cpuid::{dump_cpuid_table, register_cpuid_table};
use svsm::cpu::gdt;
use svsm::cpu::idt::svsm::{early_idt_init, idt_init};
use svsm::cpu::percpu::current_ghcb;
use svsm::cpu::percpu::PerCpu;
use svsm::cpu::percpu::{this_cpu, this_cpu_shared};
use svsm::cpu::smp::start_secondary_cpus;
use svsm::cpu::sse::sse_init;
use svsm::debug::gdbstub::svsm_gdbstub::{debug_break, gdbstub_start};
use svsm::debug::stacktrace::print_stack;
use svsm::error::SvsmError;
use svsm::fs::{initialize_fs, populate_ram_fs};
use svsm::fw_cfg::FwCfg;
use svsm::igvm_params::IgvmParams;
use svsm::kernel_region::new_kernel_region;
use svsm::mm::alloc::{memory_info, print_memory_info, root_mem_init};
use svsm::mm::memory::{init_memory_map, write_guest_memory_map};
use svsm::mm::pagetable::paging_init;
use svsm::mm::virtualrange::virt_log_usage;
use svsm::mm::{init_kernel_mapping_info, FixedAddressMappingRange, PerCPUPageMappingGuard};
use svsm::platform;
use svsm::platform::{init_platform_type, SvsmPlatformCell, SVSM_PLATFORM};
use svsm::requests::{request_loop, request_processing_main, update_mappings};
use svsm::sev::utils::{rmp_adjust, RMPFlags};
use svsm::sev::{secrets_page, secrets_page_mut};
use svsm::svsm_paging::{init_page_table, invalidate_early_boot_memory};
use svsm::task::exec_user;
use svsm::task::{create_kernel_task, schedule_init};
use svsm::types::{PageSize, GUEST_VMPL, PAGE_SIZE};
use svsm::utils::{immut_after_init::ImmutAfterInitCell, zero_mem_region};
#[cfg(all(feature = "mstpm", not(test)))]
use svsm::vtpm::vtpm_init;

use svsm::mm::validate::{init_valid_bitmap_ptr, migrate_valid_bitmap};

extern "C" {
    pub static bsp_stack_end: u8;
}

/*
 * Launch protocol:
 *
 * The stage2 loader will map and load the svsm binary image and jump to
 * startup_64.
 *
 * %r8  Pointer to the KernelLaunchInfo structure
 * %r9  Pointer to the valid-bitmap from stage2
 */
global_asm!(
    r#"
        .text
        .section ".startup.text","ax"
        .code64

        .globl  startup_64
    startup_64:
        /* Setup stack */
        leaq bsp_stack_end(%rip), %rsp

        /* Jump to rust code */
        movq    %r8, %rdi
        movq    %r9, %rsi
        jmp svsm_start

        .bss

        .align {PAGE_SIZE}
    bsp_stack:
        .fill 8*{PAGE_SIZE}, 1, 0
    bsp_stack_end:
        "#,
    PAGE_SIZE = const PAGE_SIZE,
    options(att_syntax)
);

static CPUID_PAGE: ImmutAfterInitCell<SnpCpuidTable> = ImmutAfterInitCell::uninit();
static LAUNCH_INFO: ImmutAfterInitCell<KernelLaunchInfo> = ImmutAfterInitCell::uninit();

const _: () = assert!(size_of::<SnpCpuidTable>() <= PAGE_SIZE);

fn copy_cpuid_table_to_fw(fw_addr: PhysAddr) -> Result<(), SvsmError> {
    let guard = PerCPUPageMappingGuard::create_4k(fw_addr)?;
    let start = guard.virt_addr().as_mut_ptr::<u8>();

    // SAFETY: this is called from CPU 0, so the underlying physical address
    // is not being aliased. We are mapping a full page, which is 4k-aligned,
    // and is enough for SnpCpuidTable. We also assert above at compile time
    // that SnpCpuidTable fits within a page, so the write is safe.
    unsafe {
        // Zero target and copy data
        start.write_bytes(0, PAGE_SIZE);
        start
            .cast::<SnpCpuidTable>()
            .copy_from_nonoverlapping(&*CPUID_PAGE, 1);
    }

    Ok(())
}

fn copy_secrets_page_to_fw(fw_addr: PhysAddr, caa_addr: PhysAddr) -> Result<(), SvsmError> {
    let guard = PerCPUPageMappingGuard::create_4k(fw_addr)?;
    let start = guard.virt_addr();

    // Zero target
    zero_mem_region(start, start + PAGE_SIZE);

    // Copy secrets page
    let mut fw_secrets_page = secrets_page().copy_for_vmpl(GUEST_VMPL);

    let &li = &*LAUNCH_INFO;

    fw_secrets_page.set_svsm_data(
        li.kernel_region_phys_start,
        li.kernel_region_phys_end - li.kernel_region_phys_start,
        u64::from(caa_addr),
    );

    // SAFETY: start points to a new allocated and zeroed page.
    unsafe {
        fw_secrets_page.copy_to(start);
    }

    Ok(())
}

fn zero_caa_page(fw_addr: PhysAddr) -> Result<(), SvsmError> {
    let guard = PerCPUPageMappingGuard::create_4k(fw_addr)?;
    let vaddr = guard.virt_addr();

    zero_mem_region(vaddr, vaddr + PAGE_SIZE);

    Ok(())
}

fn copy_tables_to_fw(fw_meta: &SevFWMetaData) -> Result<(), SvsmError> {
    if let Some(addr) = fw_meta.cpuid_page {
        copy_cpuid_table_to_fw(addr)?;
    }

    let secrets_page = fw_meta.secrets_page.ok_or(SvsmError::MissingSecrets)?;
    let caa_page = fw_meta.caa_page.ok_or(SvsmError::MissingCAA)?;

    copy_secrets_page_to_fw(secrets_page, caa_page)?;

    zero_caa_page(caa_page)?;

    Ok(())
}

fn prepare_fw_launch(fw_meta: &SevFWMetaData) -> Result<(), SvsmError> {
    if let Some(caa) = fw_meta.caa_page {
        this_cpu_shared().update_guest_caa(caa);
    }

    this_cpu().alloc_guest_vmsa()?;
    update_mappings()?;

    Ok(())
}

fn launch_fw(config: &SvsmConfig<'_>) -> Result<(), SvsmError> {
    let cpu = this_cpu();
    let mut vmsa_ref = cpu.guest_vmsa_ref();
    let vmsa_pa = vmsa_ref.vmsa_phys().unwrap();
    let vmsa = vmsa_ref.vmsa();

    config.initialize_guest_vmsa(vmsa)?;

    log::info!("VMSA PA: {:#x}", vmsa_pa);

    let sev_features = vmsa.sev_features;

    log::info!("Launching Firmware");
    current_ghcb().register_guest_vmsa(vmsa_pa, 0, GUEST_VMPL as u64, sev_features)?;

    Ok(())
}

fn validate_fw(config: &SvsmConfig<'_>, launch_info: &KernelLaunchInfo) -> Result<(), SvsmError> {
    let kernel_region = new_kernel_region(launch_info);
    let flash_regions = config.get_fw_regions(&kernel_region);

    for (i, region) in flash_regions.into_iter().enumerate() {
        log::info!(
            "Flash region {} at {:#018x} size {:018x}",
            i,
            region.start(),
            region.len(),
        );

        for paddr in region.iter_pages(PageSize::Regular) {
            let guard = PerCPUPageMappingGuard::create_4k(paddr)?;
            let vaddr = guard.virt_addr();
            if let Err(e) = rmp_adjust(
                vaddr,
                RMPFlags::GUEST_VMPL | RMPFlags::RWX,
                PageSize::Regular,
            ) {
                log::info!("rmpadjust failed for addr {:#018x}", vaddr);
                return Err(e);
            }
        }
    }

    Ok(())
}

pub fn memory_init(launch_info: &KernelLaunchInfo) {
    root_mem_init(
        PhysAddr::from(launch_info.heap_area_phys_start),
        VirtAddr::from(launch_info.heap_area_virt_start),
        launch_info.heap_area_size as usize / PAGE_SIZE,
    );
}

pub fn boot_stack_info() {
    // SAFETY: this is only unsafe because `bsp_stack_end` is an extern
    // static, but we're simply printing its address. We are not creating a
    // reference so this is safe.
    let vaddr = VirtAddr::from(&raw const bsp_stack_end);
    log::info!("Boot stack starts        @ {:#018x}", vaddr);
}

fn mapping_info_init(launch_info: &KernelLaunchInfo) {
    let kernel_mapping = FixedAddressMappingRange::new(
        VirtAddr::from(launch_info.heap_area_virt_start),
        VirtAddr::from(launch_info.heap_area_virt_end()),
        PhysAddr::from(launch_info.heap_area_phys_start),
    );
    init_kernel_mapping_info(kernel_mapping, None);
}

/// # Panics
///
/// Panics if the provided address is not aligned to a [`SnpCpuidTable`].
fn init_cpuid_table(addr: VirtAddr) {
    // SAFETY: this is called from the main function for the SVSM and no other
    // CPUs have been brought up, so the pointer cannot be aliased.
    // `aligned_mut()` will check alignment for us.
    let table = unsafe {
        addr.aligned_mut::<SnpCpuidTable>()
            .expect("Misaligned SNP CPUID table address")
    };

    for func in table.func.iter_mut().take(table.count as usize) {
        if func.eax_in == 0x8000001f {
            func.eax_out |= 1 << 28;
        }
    }

    CPUID_PAGE
        .init(table)
        .expect("Already initialized CPUID page");
    register_cpuid_table(&CPUID_PAGE);
}

#[no_mangle]
pub extern "C" fn svsm_start(li: &KernelLaunchInfo, vb_addr: usize) {
    let launch_info: KernelLaunchInfo = *li;
    init_platform_type(launch_info.platform_type);

    let vb_ptr = core::ptr::NonNull::new(VirtAddr::new(vb_addr).as_mut_ptr::<u64>()).unwrap();

    mapping_info_init(&launch_info);

    // SAFETY: we trust the previous stage to pass a valid pointer
    unsafe { init_valid_bitmap_ptr(new_kernel_region(&launch_info), vb_ptr) };

    gdt().load();
    early_idt_init();

    // Capture the debug serial port before the launch info disappears from
    // the address space.
    let debug_serial_port = li.debug_serial_port;

    LAUNCH_INFO
        .init(li)
        .expect("Already initialized launch info");

    let mut platform = SvsmPlatformCell::new(li.platform_type);

    init_cpuid_table(VirtAddr::from(launch_info.cpuid_page));

    let secrets_page_virt = VirtAddr::from(launch_info.secrets_page);

    // SAFETY: the secrets page address directly comes from IGVM.
    // We trust stage 2 to give the value provided by IGVM.
    unsafe {
        secrets_page_mut().copy_from(secrets_page_virt);
    }

    zero_mem_region(secrets_page_virt, secrets_page_virt + PAGE_SIZE);

    cr0_init();
<<<<<<< HEAD
    cr4_init(platform);
    determine_cet_support();
=======
    cr4_init(&*platform);
>>>>>>> f70a7e84
    install_console_logger("SVSM").expect("Console logger already initialized");
    platform
        .env_setup(debug_serial_port, launch_info.vtom.try_into().unwrap())
        .expect("Early environment setup failed");

    memory_init(&launch_info);
    migrate_valid_bitmap().expect("Failed to migrate valid-bitmap");

    let kernel_elf_len = (launch_info.kernel_elf_stage2_virt_end
        - launch_info.kernel_elf_stage2_virt_start) as usize;
    let kernel_elf_buf_ptr = launch_info.kernel_elf_stage2_virt_start as *const u8;
    // SAFETY: we trust stage 2 to pass on a correct pointer and length. This
    // cannot be aliased because we are on CPU 0 and other CPUs have not been
    // brought up. The resulting slice is &[u8], so there are no alignment
    // requirements.
    let kernel_elf_buf = unsafe { slice::from_raw_parts(kernel_elf_buf_ptr, kernel_elf_len) };
    let kernel_elf = match elf::Elf64File::read(kernel_elf_buf) {
        Ok(kernel_elf) => kernel_elf,
        Err(e) => panic!("error reading kernel ELF: {}", e),
    };

    paging_init(&*platform).expect("Failed to initialize paging");
    let init_pgtable =
        init_page_table(&launch_info, &kernel_elf).expect("Could not initialize the page table");
    init_pgtable.load();

    let bsp_percpu = PerCpu::alloc(0).expect("Failed to allocate BSP per-cpu data");

    bsp_percpu
        .setup(&*platform, init_pgtable)
        .expect("Failed to setup BSP per-cpu area");
    bsp_percpu
        .setup_on_cpu(&*platform)
        .expect("Failed to run percpu.setup_on_cpu()");
    bsp_percpu.load();

    if is_cet_ss_supported() {
        enable_shadow_stacks!(bsp_percpu);
    }

    // Idle task must be allocated after PerCPU data is mapped
    bsp_percpu
        .setup_idle_task(svsm_main)
        .expect("Failed to allocate idle task for BSP");

    idt_init();
    platform
        .env_setup_late(debug_serial_port)
        .expect("Late environment setup failed");

    dump_cpuid_table();

    let mem_info = memory_info();
    print_memory_info(&mem_info);

    boot_stack_info();

    let bp = this_cpu().get_top_of_stack();
    log::info!("BSP Runtime stack starts @ {:#018x}", bp);

    platform
        .configure_alternate_injection(launch_info.use_alternate_injection)
        .expect("Alternate injection required but not available");

    SVSM_PLATFORM
        .init(&platform)
        .expect("Failed to initialize SVSM platform object");

    sse_init();
    schedule_init();

    panic!("SVSM entry point terminated unexpectedly");
}

#[no_mangle]
pub extern "C" fn svsm_main() {
    // If required, the GDB stub can be started earlier, just after the console
    // is initialised in svsm_start() above.
    gdbstub_start(&**SVSM_PLATFORM).expect("Could not start GDB stub");
    // Uncomment the line below if you want to wait for
    // a remote GDB connection
    //debug_break();

    SVSM_PLATFORM
        .env_setup_svsm()
        .expect("SVSM platform environment setup failed");

    let launch_info = &*LAUNCH_INFO;
    let config = if launch_info.igvm_params_virt_addr != 0 {
        let igvm_params = IgvmParams::new(VirtAddr::from(launch_info.igvm_params_virt_addr))
            .expect("Invalid IGVM parameters");
        if (launch_info.vtom != 0) && (launch_info.vtom != igvm_params.get_vtom()) {
            panic!("Launch VTOM does not match VTOM from IGVM parameters");
        }
        SvsmConfig::IgvmConfig(igvm_params)
    } else {
        SvsmConfig::FirmwareConfig(FwCfg::new(SVSM_PLATFORM.get_io_port()))
    };

    init_memory_map(&config, &LAUNCH_INFO).expect("Failed to init guest memory map");

    initialize_fs();

    populate_ram_fs(LAUNCH_INFO.kernel_fs_start, LAUNCH_INFO.kernel_fs_end)
        .expect("Failed to unpack FS archive");

    invalidate_early_boot_memory(&**SVSM_PLATFORM, &config, launch_info)
        .expect("Failed to invalidate early boot memory");

    let cpus = config.load_cpu_info().expect("Failed to load ACPI tables");
    let mut nr_cpus = 0;

    for cpu in cpus.iter() {
        if cpu.enabled {
            nr_cpus += 1;
        }
    }

    log::info!("{} CPU(s) present", nr_cpus);

    start_secondary_cpus(&**SVSM_PLATFORM, &cpus);

    let fw_metadata = config.get_fw_metadata();
    if let Some(ref fw_meta) = fw_metadata {
        print_fw_meta(fw_meta);
        write_guest_memory_map(&config).expect("Failed to write guest memory map");
        validate_fw_memory(&config, fw_meta, &LAUNCH_INFO).expect("Failed to validate memory");
        copy_tables_to_fw(fw_meta).expect("Failed to copy firmware tables");
        validate_fw(&config, &LAUNCH_INFO).expect("Failed to validate flash memory");
    }

    if let Some(ref fw_meta) = fw_metadata {
        prepare_fw_launch(fw_meta).expect("Failed to setup guest VMSA/CAA");
    }

    #[cfg(all(feature = "mstpm", not(test)))]
    vtpm_init().expect("vTPM failed to initialize");

    virt_log_usage();

    if config.should_launch_fw() {
        if let Err(e) = launch_fw(&config) {
            panic!("Failed to launch FW: {:#?}", e);
        }
    }

    create_kernel_task(request_processing_main).expect("Failed to launch request processing task");

    #[cfg(test)]
    crate::test_main();

    if exec_user("/init").is_err() {
        log::info!("Failed to launch /init");
    }

    request_loop();

    panic!("Road ends here!");
}

#[panic_handler]
fn panic(info: &PanicInfo<'_>) -> ! {
    secrets_page_mut().clear_vmpck(0);
    secrets_page_mut().clear_vmpck(1);
    secrets_page_mut().clear_vmpck(2);
    secrets_page_mut().clear_vmpck(3);

    log::error!("Panic: CPU[{}] {}", this_cpu().get_apic_id(), info);

    print_stack(3);

    loop {
        debug_break();
        platform::halt();
    }
}<|MERGE_RESOLUTION|>--- conflicted
+++ resolved
@@ -314,12 +314,9 @@
     zero_mem_region(secrets_page_virt, secrets_page_virt + PAGE_SIZE);
 
     cr0_init();
-<<<<<<< HEAD
-    cr4_init(platform);
+    cr4_init(&*platform);
     determine_cet_support();
-=======
-    cr4_init(&*platform);
->>>>>>> f70a7e84
+
     install_console_logger("SVSM").expect("Console logger already initialized");
     platform
         .env_setup(debug_serial_port, launch_info.vtom.try_into().unwrap())
